import numpy as np
from pythtb import wf_array
from itertools import product
from itertools import combinations_with_replacement as comb
# from scipy.linalg import expm
# from scipy.sparse.linalg import eigsh
# from scipy.sparse.linalg import eigs
import os
cwd = os.getcwd()


def get_recip_lat_vecs(lat_vecs):
    b = 2 * np.pi * np.linalg.inv(lat_vecs).T
    return b


def get_k_shell(*nks, lat_vecs, N_sh, tol_dp=8, report=False):
    recip_vecs = get_recip_lat_vecs(lat_vecs)
    dk = np.array([recip_vecs[i] / nk for i, nk in enumerate(nks)])

    # vectors of integers multiplying dk
    nnbr_idx = list(product(list(range(-N_sh, N_sh + 1)), repeat=len(nks)))
    nnbr_idx.remove((0, 0))
    nnbr_idx = np.array(nnbr_idx)

    # vectors connecting k-points near Gamma point
    b_vecs = np.array([nnbr_idx[i] @ dk for i in range(nnbr_idx.shape[0])])
    dists = np.array([np.vdot(b_vecs[i], b_vecs[i]) for i in range(b_vecs.shape[0])])
    dists = dists.round(tol_dp)

    # sorting by distance
    sorted_idxs = np.argsort(dists)
    dists_sorted = dists[sorted_idxs]
    b_vecs_sorted = b_vecs[sorted_idxs]
    nnbr_idx_sorted = nnbr_idx[sorted_idxs]

    # keep only b_vecs in N_sh shells
    unique_dists = sorted(list(set(dists)))
    keep_dists = unique_dists[:N_sh]
    k_shell = [
        b_vecs_sorted[np.isin(dists_sorted, keep_dists[i])]
        for i in range(len(keep_dists))
    ]
    idx_shell = [
        nnbr_idx_sorted[np.isin(dists_sorted, keep_dists[i])]
        for i in range(len(keep_dists))
    ]

    if report:
        dist_degen = {ud: len(k_shell[i]) for i, ud in enumerate(keep_dists)}
        print("k-shell report:")
        print("--------------")
        print(f"Reciprocal lattice vectors: {recip_vecs}")
        print(f"Distances and degeneracies: {dist_degen}")
        print(f"k-shells: {k_shell}")
        print(f"idx-shells: {idx_shell}")

    return k_shell, idx_shell


def get_weights(*nks, lat_vecs, N_sh=1, report=False):
    k_shell, idx_shell = get_k_shell(*nks, lat_vecs=lat_vecs, N_sh=N_sh, report=report)
    dim_k = len(nks)
    Cart_idx = list(comb(range(dim_k), 2))
    n_comb = len(Cart_idx)

    A = np.zeros((n_comb, N_sh))
    q = np.zeros((n_comb))

    for j, (alpha, beta) in enumerate(Cart_idx):
        if alpha == beta:
            q[j] = 1
        for s in range(N_sh):
            b_star = k_shell[s]
            for i in range(b_star.shape[0]):
                b = b_star[i]
                A[j, s] += b[alpha] * b[beta]

    U, D, Vt = np.linalg.svd(A, full_matrices=False)
    w = (Vt.T @ np.linalg.inv(np.diag(D)) @ U.T) @ q
    if report:
        print(f"Finite difference weights: {w}")
    return w, k_shell, idx_shell


def gen_k_mesh(*nks, centered=False, flat=True, endpoint=False):
    """Generate k-mesh in reduced coordinates

    Args:
        nks (tuple(int)): tuple of number of k-points along each reciprocal lattice basis vector
        centered (bool, optional): Whether Gamma is at origin or ceneter of mesh. Defaults to False.
        flat (bool, optional):
          If True returns rank 1 matrix of k-points,
          If False returns rank 2 matrix of k-points. Defaults to True.
        endpoint (bool, optional): If True includes both borders of BZ. Defaults to False.

    Returns:
        k-mesh (np.array): list of k-mesh coordinates
    """
    end_pts = [-0.5, 0.5] if centered else [0, 1]

    k_vals = [np.linspace(end_pts[0], end_pts[1], nk, endpoint=endpoint) for nk in nks]
    mesh = np.array(list(product(*k_vals)))

    return mesh if flat else mesh.reshape(*[nk for nk in nks], len(nks))


def get_boundary_phase(*nks, orbs, idx_shell):
    k_idx_arr = list(
        product(*[range(nk) for nk in nks])
    )  # all pairwise combinations of k_indices

    bc_phase = np.ones((*nks, idx_shell[0].shape[0], orbs.shape[0]), dtype=complex)

    for k_idx_idx, k_idx in enumerate(k_idx_arr):
        for shell_idx, idx_vec in enumerate(idx_shell[0]):  # nearest neighbors
            k_nbr_idx = np.array(k_idx) + idx_vec
            # apply pbc to index
            mod_idx = np.mod(k_nbr_idx, nks)
            diff = k_nbr_idx - mod_idx
            G = np.divide(np.array(diff), np.array(nks))
            # if the translated k-index contains the -1st or last_idx+1 then we crossed the BZ boundary
            cross_bndry = np.any((k_nbr_idx == -1) | np.logical_or.reduce([k_nbr_idx == nk for nk in nks]))
            if cross_bndry:
                bc_phase[k_idx][shell_idx]= np.exp(-1j * 2 * np.pi * orbs @ G.T).T

    return bc_phase


def get_orb_phases(orbs, k_vec, inverse=False):
    """
    Introduces e^i{k.tau} factors

    Args:
        orbs (np.array): Orbital positions
        k_vec (np.array): k space grid (assumes flattened)
        inverse (boolean): whether to get cell periodic (True) or Bloch (False) wfs

    Returns:
      orb_phases (np.array): array of phases at each k value
    """
    lam = -1 if inverse else 1  # overall minus if getting cell periodic from Bloch
    per_dir = list(range(k_vec.shape[-1]))  # list of periodic dimensions
    # slice second dimension to only keep only periodic dimensions in orb
    per_orb = orbs[:, per_dir]

    # compute a list of phase factors [k_val, orbital]
    wf_phases = np.exp(lam * 1j * 2 * np.pi * per_orb @ k_vec.T, dtype=complex).T
    return wf_phases  # 1D numpy array of dimension norb


def get_bloch_wfs(orbs, u_wfs, k_mesh, inverse=False):
    """
    Change the cell periodic wfs to Bloch wfs

    Args:
    orbs (np.array): Orbital positions
    wfs (pythtb.wf_array): cell periodic wfs [k, nband, norb]
    k_mesh (np.array): k-mesh on which u_wfs is defined

    Returns:
    wfs_psi: np.array
        wfs with orbitals multiplied by proper phase factor

    """
    if isinstance(u_wfs, wf_array):
        shape = u_wfs._wfs.shape  # [*nks, idx, orb]
        u_wfs = u_wfs._wfs
    else:
        shape = u_wfs.shape  # [*nks, idx, orb]

    nks = shape[:-2]
    norb = shape[-1]  # number of orbitals

    if len(k_mesh.shape) > 2:
        k_mesh = k_mesh.reshape(np.prod(nks), len(nks))  # flatten

    # Phases come in a list flattened over k space
    # Needs be reshaped to match k indexing of wfs
    phases = get_orb_phases(orbs, k_mesh, inverse=inverse).reshape(*nks, norb)
    # Broadcasting the phases to match dimensions
    psi_wfs = u_wfs * phases[..., np.newaxis, :] 

    return psi_wfs

def gen_rand_tf_list(n_tfs: int, n_orb: int):
    def gram_schmidt(vectors):
        orthogonal_vectors = []
        for v in vectors:
            for u in orthogonal_vectors:
                v -= np.dot(v, u) * u
            norm = np.linalg.norm(v)
            if norm > 1e-10:
                orthogonal_vectors.append(v / norm)
        return np.array(orthogonal_vectors)

    # Generate three random 4-dimensional vectors
    vectors = abs(np.random.randn(n_tfs, n_orb))
    # Apply the Gram-Schmidt process to orthogonalize them
    orthonorm_vecs = gram_schmidt(vectors)

    tf_list = []

    for n in range(n_tfs):
        tf = []
        for orb in range(n_orb):
            tf.append((orb, orthonorm_vecs[n, orb]))

        tf_list.append(tf)

    return tf_list


def set_trial_function(tf_list, norb):
    """
    Args:
        tf_list: list[int | list[tuple]]
          list of numbers or tuples defining either the integer site
          of the trial function (delta) or the tuples (site, amplitude)
        norb: int
          number of orbitals in the primative unit cell

    Returns:
        tfs (num_tf x norb np.array): 2 dimensional array of trial functions
    """

    # number of trial functions to define
    num_tf = len(tf_list)

    # initialize array containing tfs = "trial functions"
    tfs = np.zeros([num_tf, norb], dtype=complex)

    for j, tf in enumerate(tf_list):
        if isinstance(tf, (int, np.int64)):
            # We only have a trial function on one site
            tfs[j, tf] = 1
        elif isinstance(tf, (list, np.ndarray)):
            # Must be list of tuples of the form (site, amplitude)
            for site, amp in tf:
                tfs[j, site] = amp
            # normalizing
            tfs[j, :] /= np.sqrt(sum(abs(tfs[j, :])))
        else:
            raise TypeError("tf_list is not of apporpriate type")

    # return numpy array containing trial functions
    return tfs  # tfs in order[trial funcs, orbitals]


def tf_overlap_mat(psi_wfs, tfs, state_idx):
    """

    Args:
        psi_wfs (np.array): Bloch eigenstates
        tfs (np.array): trial wfs
        state_idx (list): band indices to form overlap matrix with
        switch_rep (bool, optional): For testing. Defaults to False.
        tfs_swap (np.array, optional): For testing. Defaults to None.

    Returns:
        A (np.array): overlap matrix
    """
    nks = psi_wfs.shape[:-2]
    ntfs = tfs.shape[0]

    A = np.zeros((*nks, len(state_idx), ntfs), dtype=complex)
    for n in state_idx:
        for j in range(ntfs):
            A[..., n, j] = psi_wfs.conj()[..., n, :] @ tfs[j, :]

    return A


def get_psi_tilde(psi_wf, tf_list, state_idx=None, compact_SVD=False):

    shape = psi_wf.shape
    n_orb = shape[-1]
    n_state = shape[-2]
    nks = shape[:-2]
    n_occ = int(n_state / 2)  # assuming half filled

    if state_idx is None:  # assume we are Wannierizing occupied bands at half-filling
        state_idx = list(range(0, n_occ))

    tfs = set_trial_function(tf_list, n_orb)
    A = tf_overlap_mat(psi_wf, tfs, state_idx)
    V, _, Wh = SVD(A, full_matrices=False, compact_SVD=compact_SVD)

    # swap only last two indices in transpose (ignore k indices)
    # slice psi_wf to keep only occupied bands
    psi_tilde = (V @ Wh).transpose(
        *([i for i in range(len(nks))] + [len(nks) + 1, len(nks)])
    ) @ psi_wf[..., state_idx, :]  # [*nk_i, nband, norb]

    return psi_tilde


def SVD(A, full_matrices=False, compact_SVD=False):
    # SVD on last 2 axes by default (preserving k indices)
    V, S, Wh = np.linalg.svd(A, full_matrices=full_matrices)

    # TODO: Test this method
    if compact_SVD: 
        V, S, Wh = np.linalg.svd(A, full_matrices=True)
        V = V[..., :, :-1]
        S = S[..., :-1]
        Wh = Wh[..., :-1, :]

    return V, S, Wh


def DFT(psi_tilde, norm=None):
    dim_k = len(psi_tilde.shape[:-2])
    Rn = np.fft.ifftn(psi_tilde, axes=[i for i in range(dim_k)], norm=norm)
    return Rn


def Wannierize(
    orbs,
    u_wfs,
    tf_list,
    state_idx=None,
    k_mesh=None,
    compact_SVD=False,
    ret_psi_til=False,
):
    """
    Obtains Wannier functions cenetered in home unit cell.

    Args:
        orbs (np.array): Orbital positions
        u_wfs (pythtb.wf_array): wf array defined k-mesh excluding endpoints.
        tf_list (list): list of sites and amplitudes of trial wfs
        n_occ (int): number of occupied states to Wannierize from

        compact_SVD (bool, optional): For testing purposes. Defaults to False.
        switch_rep (bool, optional): For testing purposes. Defaults to False.
        tfs_swap (list, optional): For testing purposes. Defaults to None.

    Returns:
        w_0n (np.array): Wannier functions in home unit cell
    """
    if isinstance(u_wfs, wf_array):
        shape = u_wfs._wfs.shape  # [*nks, idx, orb]
    else:
        shape = u_wfs.shape  # [*nks, idx, orb]
    # try:
    #     shape = u_wfs.shape  # [*nks, idx, orb]
    # except AttributeError:
    #     shape = u_wfs._wfs.shape  # [*nks, idx, orb]
    #     u_wfs = u_wfs._wfs

    nks = shape[:-2]

    # get Bloch wfs
    if k_mesh is None:  # assume u_wfs is defined over full BZ
        k_mesh = gen_k_mesh(*nks, flat=True, endpoint=False)
    psi_wfs = get_bloch_wfs(orbs, u_wfs, k_mesh)

    # get tilde states
    psi_tilde = get_psi_tilde(
        psi_wfs, tf_list, state_idx=state_idx, compact_SVD=compact_SVD
    )
    # u_tilde_wan = get_bloch_wfs(orbs, psi_tilde, k_mesh, inverse=True)

    # get Wannier functions
    w_0n = DFT(psi_tilde)

    if ret_psi_til:
        return w_0n, psi_tilde
    return w_0n


#### Computing Spread ######


# TODO: Allow for arbitrary dimensions and optimize
def spread_real(lat_vecs, orbs, w0, decomp=False):
    """
    Spread functional computed in real space with Wannier functions

    Args:
        w0 (np.array): Wannier functions
        supercell (np.array): lattice translation vectors in reduced units
        orbs (np.array): orbital vectors in reduced units
        decomp (boolean): whether to separate gauge (in)variant parts of spread

    Returns:
        Omega: the spread functional
        Omega_inv: (optional) the gauge invariant part of the spread
        Omega_tilde: (optional) the gauge dependent part of the spread
        expc_rsq: \sum_n <r^2>_{n}
        expc_r_sq: \sum_n <\vec{r}>_{n}^2
    """
    # shape = w0.shape # [*nks, idx, orb]
    # nxs = shape[:-2]
    # n_orb = shape[-1]
    # n_states = shape[-2]
    # assuming 2D for now
    nx, ny, n_wfs = w0.shape[0], w0.shape[1], w0.shape[2]
    # translation vectors in reduced units
    supercell = [
        (i, j) for i in range(-nx // 2, nx // 2) for j in range(-ny // 2, ny // 2)
    ]

    r_n = np.zeros((n_wfs, 2), dtype=complex)  # <\vec{r}>_n
    rsq_n = np.zeros(n_wfs, dtype=complex)  # <r^2>_n
    R_nm = np.zeros((2, n_wfs, n_wfs, nx * ny), dtype=complex)

    expc_rsq = 0  # <r^2>
    expc_r_sq = 0  # <\vec{r}>^2

    for n in range(n_wfs):  # "band" index
        for tx, ty in supercell:  # cells in supercell
            for i, orb in enumerate(orbs):  # values of Wannier function on lattice
                pos = (orb[0] + tx) * lat_vecs[0] + (orb[1] + ty) * lat_vecs[1]  # position
                r = np.sqrt(pos[0] ** 2 + pos[1] ** 2)

                w0n_r = w0[tx, ty, n, i]  # Wannier function

                # expectation value of position (vector)
                r_n[n, :] += abs(w0n_r) ** 2 * pos
                rsq_n[n] += r**2 * w0n_r * w0n_r.conj()

                if decomp:
                    for m in range(n_wfs):
                        for j, [dx, dy] in enumerate(supercell):
                            wRm_r = w0[
                                (tx + dx) % nx, (ty + dy) % ny, m, i
                            ]  # translated Wannier function
                            R_nm[:, n, m, j] += w0n_r * wRm_r.conj() * np.array(pos)

        expc_rsq += rsq_n[n]
        expc_r_sq += np.vdot(r_n[n, :], r_n[n, :])

    spread = expc_rsq - expc_r_sq

    if decomp:
        sigma_Rnm_sq = np.sum(np.abs(R_nm) ** 2)
        Omega_inv = expc_rsq - sigma_Rnm_sq
        Omega_tilde = sigma_Rnm_sq - np.sum(
            np.abs(
                np.diagonal(R_nm[:, :, :, supercell.index((0, 0))], axis1=1, axis2=2)
            )** 2
        )

        assert np.allclose(spread, Omega_inv + Omega_tilde)
        return [spread, Omega_inv, Omega_tilde], r_n, rsq_n

    else:
        return spread, r_n, rsq_n


def k_overlap_mat(lat_vecs, orbs, u_wfs):
    """
    Compute the overlap matrix of Bloch eigenstates. Assumes that the last u_wf
    along each periodic direction corresponds to the next to last k-point in the
    mesh (excludes endpoints). This way, the periodic boundary conditions are handled
    internally.

    Args:
        u_wfs (np.array | wf_array): The cell periodic Bloch wavefunctions
        orbs (np.array): The orbitals positions
    Returns:
        M (np.array): overlap matrix
    """
    if isinstance(u_wfs, wf_array):
        shape = u_wfs._wfs.shape  # [*nks, idx, orb]
        u_wfs = np.array(u_wfs._wfs)
    else:
        shape = u_wfs.shape  # [*nks, idx, orb]

    nks = shape[:-2]
    n_states = shape[-2]

    # Assumes only one shell for now
    _, idx_shell = get_k_shell(*nks, lat_vecs=lat_vecs, N_sh=1, tol_dp=8, report=False)
    bc_phase = get_boundary_phase(*nks, orbs=orbs, idx_shell=idx_shell)

    # assumes that there is no last element in the k mesh, so we need to introduce phases
    M = np.zeros(
        (*nks, len(idx_shell[0]), n_states, n_states), dtype=complex
    )  # overlap matrix
    for idx, idx_vec in enumerate(idx_shell[0]):  # nearest neighbors
        states_pbc = np.roll(u_wfs, shift=tuple(-idx_vec), axis=(0,1)) * bc_phase[..., idx, np.newaxis,  :]
        M[..., idx, :, :] = np.einsum("...mj, ...nj -> ...mn", u_wfs.conj(), states_pbc)
    return M


def get_Omega_til(M, w_b, k_shell):
    nks = M.shape[:-3]
    Nk = np.prod(nks)
    k_axes = tuple([i for i in range(len(nks))])

    diag_M = np.diagonal(M, axis1=-1, axis2=-2)
    log_diag_M_imag = np.log(diag_M).imag
    abs_diag_M_sq = abs(diag_M) ** 2

    r_n = -(1 / Nk) * w_b * np.sum(log_diag_M_imag, axis=k_axes).T @ k_shell

    Omega_tilde = (1 / Nk) * w_b * ( 
            np.sum((-log_diag_M_imag - k_shell @ r_n.T)**2) + 
            np.sum(abs(M)**2) - np.sum(abs_diag_M_sq)
        )
    return Omega_tilde


def get_Omega_I(M, w_b, k_shell):
    
    Nk = np.prod(M.shape[:-3])
    n_states = M.shape[3]
    Omega_i = w_b * n_states * k_shell.shape[0] - (1 / Nk) * w_b * np.sum(abs(M) **2)

    return Omega_i


def spread_recip(lat_vecs, M, decomp=False):
    """
    Args:
        M (np.array):
            overlap matrix
        decomp (bool, optional):
            Whether to compute and return decomposed spread. Defaults to False.

    Returns:
        spread | [spread, Omega_i, Omega_tilde], expc_rsq, expc_r_sq :
            quadratic spread, the expectation of the position squared,
            and the expectation of the position vector squared
    """
    shape = M.shape
    n_states = shape[3]
    nks = shape[:-3]
    k_axes = tuple([i for i in range(len(nks))])
    Nk = np.prod(nks)

    w_b, k_shell, _ = get_weights(*nks, lat_vecs=lat_vecs, N_sh=1)
    w_b, k_shell = w_b[0], k_shell[0] # Assume only one shell for now

    diag_M = np.diagonal(M, axis1=-1, axis2=-2)
    log_diag_M_imag = np.log(diag_M).imag
    abs_diag_M_sq = abs(diag_M) ** 2

    r_n = -(1 / Nk) * w_b * np.sum(log_diag_M_imag, axis=k_axes).T @ k_shell
    rsq_n = (1 / Nk) * w_b * np.sum(
        (1 - abs_diag_M_sq + log_diag_M_imag ** 2), axis=k_axes+tuple([-2]))
    
    spread_n = rsq_n - np.array([np.vdot(r_n[n, :], r_n[n, :]) for n in range(r_n.shape[0])])
    # expc_rsq = np.sum(rsq_n)  # <r^2>
    # expc_r_sq = np.sum([np.vdot(r_n[n, :], r_n[n, :]) for n in range(r_n.shape[0])])  # <\vec{r}>^2
    # spread = expc_rsq - expc_r_sq
    if decomp:
        Omega_i = w_b * n_states * k_shell.shape[0] - (1 / Nk) * w_b * np.sum(abs(M) **2)
        Omega_tilde = (1 / Nk) * w_b * ( 
            np.sum((-log_diag_M_imag - k_shell @ r_n.T)**2) + 
            np.sum(abs(M)**2) - np.sum(abs_diag_M_sq)
        )
        return [spread_n, Omega_i, Omega_tilde], r_n, rsq_n

    else:
        return spread_n, r_n, rsq_n
    

###### helper functions #####
def get_pbc_phase(orbs, G):
    """
    Get phase factors for cell periodic pbc across BZ boundary

    Args:
        orbs (np.array): reduced coordinates of orbital positions
        G (list): reciprocal lattice vector in reduced coordinates

    Returns:
        phase: phase factor to be multiplied to last cell periodic eigenstates
        in k-mesh
    """
    phase = np.array(np.exp(-1j * 2 * np.pi * orbs @ np.array(G).T), dtype=complex).T
    return phase


def swap_reps(eigvecs, k_points, swap_pts, swap_scheme):
    swap_eigvecs = eigvecs.copy()
    nks = eigvecs.shape[:-2]

    diff = np.linalg.norm(k_points - np.array(swap_pts), axis=len(nks))
    high_sym_idx = np.where(diff == np.min(diff))

    if len(nks) == 1:
        for k in zip(*high_sym_idx):
            for src_bnd, targ_bnd in swap_scheme.items():
                swap_eigvecs[k, src_bnd, :] = eigvecs[k, targ_bnd, :]
                swap_eigvecs[k, targ_bnd, :] = eigvecs[k, src_bnd, :]

    if len(nks) == 2:
        for kx, ky in zip(*high_sym_idx):
            for src_bnd, targ_bnd in swap_scheme.items():
                swap_eigvecs[kx, ky, src_bnd, :] = eigvecs[kx, ky, targ_bnd, :]
                swap_eigvecs[kx, ky, targ_bnd, :] = eigvecs[kx, ky, src_bnd, :]

    return swap_eigvecs


####### Wannier interpolation ########


def diag_h_in_subspace(model, eigvecs, k_path, ret_evecs=False):
    """
    Diagonalize the Hamiltonian in a projected subspace

    Args:
        model (pythtb.model):
            model to obtain Bloch Hamiltonian
        eigvecs (np.array | pythtb.wf_array):
            Eigenvectors spanning the target subspace
        k_path (np.array):
            1D path on which we want to diagonalize the Hamiltonian

    Returns:
        eigvals (np.array):
            eigenvalues in subspace
    """
    if isinstance(eigvecs, wf_array):
        shape = eigvecs._wfs.shape  # [*nks, idx, orb]
    else:
        shape = eigvecs.shape  # [*nks, idx, orb]

    nks = shape[:-2]
    n_orb = shape[-1]
    n_states = shape[-2]

    H_k_proj = np.zeros([*nks, n_states, n_states], dtype=complex)

    for k_idx, k in enumerate(k_path):
        H_k = model._gen_ham(k)
        V = np.transpose(eigvecs[k_idx], axes=(1, 0))  # [orb, num_evecs]
        H_k_proj[k_idx, :, :] = V.conj().T @ H_k @ V  # projected Hamiltonian

    eigvals = np.zeros((*nks, n_states), dtype=complex)
    evecs = np.zeros((*nks, n_states, n_orb), dtype=complex)

    for idx, k in enumerate(k_path):
        eigvals[idx, :], evec = np.linalg.eigh(H_k_proj[idx])  # [k, n], [evec wt, n]
        for i in range(evec.shape[1]):
            # Returns in given eigvec basis
            evecs[idx, i, :] = sum(
                [evec[j, i] * eigvecs[idx, j, :] for j in range(evec.shape[0])]
            )

    if ret_evecs:
        return eigvals.real, evecs
    else:
        return eigvals.real


####### Maximally Localized WF ############

def find_optimal_subspace(
    lat_vecs, orbs, outer_states, inner_states, iter_num=100, verbose=False, tol=1e-17, alpha=1
):
    if isinstance(inner_states, wf_array):
        shape = inner_states._wfs.shape  # [*nks, idx, orb]
        inner_states = np.array(inner_states._wfs)
    else:
        shape = inner_states.shape  # [*nks, idx, orb]

    nks = shape[:-2]
    Nk = np.prod(nks)
    n_orb = shape[-1]
    n_states = shape[-2]
    dim_subspace = n_states
   
    # Assumes only one shell for now
    w_b, _, idx_shell = get_weights(*nks, lat_vecs=lat_vecs, N_sh=1)
    num_nnbrs = len(idx_shell[0])
    bc_phase = get_boundary_phase(*nks, orbs=orbs, idx_shell=idx_shell)

    P = np.einsum("...ni, ...nj->...ij", inner_states, inner_states.conj())

    # Projector on initial subspace at each k (for pbc of neighboring spaces)
    P_nbr = np.zeros((*nks, num_nnbrs, n_orb, n_orb), dtype=complex)
    Q_nbr = np.zeros((*nks, num_nnbrs, n_orb, n_orb), dtype=complex)
    T_kb = np.zeros((*nks, num_nnbrs), dtype=complex)

    for idx, idx_vec in enumerate(idx_shell[0]):  # nearest neighbors
        states_pbc = np.roll(inner_states, shift=tuple(-idx_vec), axis=(0,1)) * bc_phase[..., idx, np.newaxis,  :]
        P_nbr[..., idx, :, :] = np.einsum(
                "...ni, ...nj->...ij", states_pbc, states_pbc.conj()
                )
        Q_nbr[..., idx, :, :] = np.eye(n_orb) - P_nbr[..., idx, :, :]
        T_kb[..., idx] = np.trace(P[..., :, :] @ Q_nbr[..., idx, :, :], axis1=-1, axis2=-2)

    P_min = np.copy(P)  # start of iteration
    P_nbr_min = np.copy(P_nbr)  # start of iteration
    Q_nbr_min = np.copy(Q_nbr)  # start of iteration

    # states spanning optimal subspace minimizing gauge invariant spread
    states_min = np.zeros((*nks, dim_subspace, n_orb), dtype=complex)
    omega_I_prev = (1 / Nk) * w_b[0] * np.sum(T_kb)

    for i in range(iter_num):
        P_avg = np.sum(w_b[0] * P_nbr_min, axis=-3)
        Z = outer_states[..., :, :].conj() @ P_avg @ np.transpose(outer_states[..., : ,:], axes=(0,1,3,2))

        _, eigvecs = np.linalg.eigh(Z)  # [val, idx]
        states_min = np.einsum('...ij, ...ik->...jk', eigvecs[..., -dim_subspace:], outer_states)

        P_new = np.einsum("...ni,...nj->...ij", states_min, states_min.conj())
        P_min = alpha * P_new + (1 - alpha) * P_min # for next iteration
        
        for idx, idx_vec in enumerate(idx_shell[0]):  # nearest neighbors
            states_pbc = np.roll(states_min, shift=tuple(-idx_vec), axis=(0,1)) * bc_phase[..., idx, np.newaxis,  :]
            P_nbr_min[..., idx, :, :] = np.einsum(
                    "...ni, ...nj->...ij", states_pbc, states_pbc.conj()
                    )
            Q_nbr_min[..., idx, :, :] = np.eye(n_orb) - P_nbr_min[..., idx, :, :]
            T_kb[..., idx] = np.trace(P_min[..., :, :] @ Q_nbr_min[..., idx, :, :], axis1=-1, axis2=-2)
        
        omega_I_new = (1 / Nk) * w_b[0] * np.sum(T_kb)

        if omega_I_new > omega_I_prev:
            print("Warning: Omega_I is increasing.")

        if abs(omega_I_prev - omega_I_new) <= tol:
            print("Omega_I has converged within tolerance. Breaking loop")
            return states_min

        if verbose:
            print(f"{i} Omega_I: {omega_I_new.real}")

        omega_I_prev = omega_I_new

    return states_min


def mat_exp(M):
    eigvals, eigvecs = np.linalg.eig(M)
    U = eigvecs
    U_inv = np.linalg.inv(U)

    # Diagonal matrix of the exponentials of the eigenvalues
    exp_diagM = np.exp(eigvals)

    # Construct the matrix exponential
    expM = np.einsum('...ij,...jk->...ik', U, np.multiply(U_inv, exp_diagM[..., :, np.newaxis]))
    return expM

class AdamOptimizer:
    def __init__(self, shape, lr=1e-3, beta1=0.9, beta2=0.999, eps=1e-8):
        self.lr = lr
        self.beta1 = beta1
        self.beta2 = beta2
        self.eps = eps
        self.m = np.zeros(shape, dtype=np.complex128)
        self.v = np.zeros(shape, dtype=np.complex128)
        self.t = 0

    def update(self, grads):
        self.t += 1
        self.m = self.beta1 * self.m + (1 - self.beta1) * grads
        self.v = self.beta2 * self.v + (1 - self.beta2) * (grads ** 2)
        m_hat = self.m / (1 - self.beta1 ** self.t)
        v_hat = self.v / (1 - self.beta2 ** self.t)
        update = self.lr * m_hat / (np.sqrt(v_hat) + self.eps)
        return update

def find_min_unitary(u_wfs, lat_vecs, orbs, eps=1 / 160, iter_num=10, verbose=False, tol=1e-12):
    """
    Finds the unitary that minimizing the gauge dependent part of the spread. 

    Args:
        lat_vecs: Lattice vectors
        M: Overlap matrix
        eps: Step size for gradient descent
        iter_num: Number of iterations
        verbose: Whether to print the spread at each iteration
        tol: If difference of spread is lower that tol for consecutive iterations,
            the loop breaks

    Returns:
        U: The unitary matrix
        M: The rotated overlap matrix
    
    """
    M = k_overlap_mat(lat_vecs, orbs, u_wfs)  # [kx, ky, b, m, n]
    shape = M.shape
    nks = shape[:-3]
    # dim_k = len(nks)
    Nk = np.prod(nks)
    num_state = shape[-1]

    # Assumes only one shell for now
    w_b, k_shell, idx_shell = get_weights(*nks, lat_vecs=lat_vecs, N_sh=1)
    w_b, k_shell = w_b[0], k_shell[0]

    U = np.zeros((*nks, num_state, num_state), dtype=complex)  # unitary transformation
    U[...] = np.eye(num_state, dtype=complex)  # initialize as identity
    M0 = np.copy(M)  # initial overlap matrix
    M = np.copy(M)  # new overlap matrix

    # initializing
    # optimizer = AdamOptimizer(U.shape, lr=eps)
    grad_mag_prev = 0
    eta = 1
    for i in range(iter_num):
        log_diag_M_imag = np.log(np.diagonal(M, axis1=-1, axis2=-2)).imag
        r_n = -(1 / Nk) * w_b * np.sum(
            log_diag_M_imag, axis=(0,1)).T @ k_shell
        q = log_diag_M_imag + (k_shell @ r_n.T)
        R = np.multiply(M, np.diagonal(M, axis1=-1, axis2=-2)[..., np.newaxis, :].conj())
        T = np.multiply(np.divide(M, np.diagonal(M, axis1=-1, axis2=-2)[..., np.newaxis, :]), q[..., np.newaxis, :])
        A_R = (R - np.transpose(R, axes=(0,1,2,4,3)).conj()) / 2
        S_T = (T + np.transpose(T, axes=(0,1,2,4,3)).conj()) / (2j)
        G = 4 * w_b * np.sum(A_R - S_T, axis=-3)
        # G = optimizer.update(G)
        U = np.einsum("...ij, ...jk -> ...ik", U, mat_exp(eta * eps * G))

        U_conj_trans = np.transpose(U, axes=(0,1,3,2)).conj()
        for idx, idx_vec in enumerate(idx_shell[0]):
            U_shifted = np.roll(U, shift=tuple(-idx_vec), axis=(0,1))
            M[..., idx, :, :] = (
                U_conj_trans @  M0[..., idx, :, :]  @ U_shifted
                )

        grad_mag = np.linalg.norm(np.sum(G, axis=(0,1)))

        if abs(grad_mag) <= tol:
            print("Omega_tilde minimization has converged within tolerance. Breaking the loop")
            u_max_loc = np.einsum('...ji, ...jm -> ...im', U, u_wfs)
            return u_max_loc, U
        if grad_mag_prev < grad_mag and i!=0:
            print("Warning: Gradient increasing.")
            # # eta *= 0.9
            # scale = np.amax(U)
            # pert = np.random.normal(scale=scale*1e-3, size=U.shape) + 1j * np.random.normal(scale=scale*1e-3, size=U.shape)
            # pert = (pert + pert.swapaxes(-1, -2).conj())/2j
            # U = np.einsum("...ij, ...jk -> ...ik", U, mat_exp(pert))  # Perturb U to escape local minima
        if abs(grad_mag_prev - grad_mag) <= tol:
            print("Warning: Found local minima.")
        #     scale = np.amax(U)
        #     pert = np.random.normal(scale=scale*1e-3, size=U.shape)
        #     pert = (pert + pert.swapaxes(-1, -2).conj())/2j
        #     U = np.einsum("...ij, ...jk -> ...ik", U, mat_exp(pert))  # Perturb U to escape local minima
        
        # eta = max(eta * 0.99, 0.1)  # Decay eta but keep it above a threshold
        if verbose:
            omega_tilde = get_Omega_til(M, w_b, k_shell)
            print(
                f"{i} Omega_til = {omega_tilde.real}, Grad mag: {grad_mag}"
            )
       
        grad_mag_prev = grad_mag

    u_max_loc = np.einsum('...ji, ...jm -> ...im', U, u_wfs)
    return u_max_loc, U


def max_loc_Wan(
    lat_vecs,
    orbs,
    u_wfs,
    tf_list,
    outer_states,
    iter_num_omega_i=1000,
    iter_num_omega_til=1000,
<<<<<<< HEAD
=======
    eps=1e-3,
    tol=1e-10,
>>>>>>> 55f8e5f0
    alpha=1,
    eps=1e-3,
    tol=1e-10,
    Wan_idxs=None,
    return_uwfs=False,
    return_wf_centers=False,
    return_spread=False,
    verbose=False,
    report=True,
    save=False, save_name=''
):
    """
    Find the maximally localized Wannier functions using the projection method.

    Args:
        lat_vecs(np.ndarray): Lattice vectors
        orbs(np.ndarray): Orbital vectors
        u_wfs(np.ndarray): Bloch eigenstates defined over full k-mesh (excluding endpoint)
        tf_list(list): list of trial orbital sites and their associated weights (can be non-normalized)
        outer_states(np.ndarray): Disentanglement manifold 
        state_idx (list | None): Specifying the band indices of u_wfs to Wannierize via projection.
            By default, will assume half filled insulator and Wannierize the lower
            half of the bands.
        return_uwfs(bool): Whether to return the Bloch states corresponding to maximally localized 
            Wannier functions
        return_wf_centers(bool): Whether to return the positions of the Wannier function centers
        verbose(bool): Whether to print spread during minimization
        report(bool): Whether to print the final spread and Wannier centers

    """
    if isinstance(u_wfs, wf_array):
        shape = u_wfs._wfs.shape  # [*nks, idx, orb]
    else:
        shape = u_wfs.shape  # [*nks, idx, orb]
    nks = shape[:-2]  # tuple defining number of k points in BZ

    # get Bloch wfs by adding phase factors
    k_mesh = gen_k_mesh(*nks, flat=True, endpoint=False)
    psi_wfs = get_bloch_wfs(orbs, u_wfs, k_mesh)

    # Get tilde states from initial projection of trial wfs onto states spanned by the band indices specified
    psi_tilde = get_psi_tilde(psi_wfs, tf_list, state_idx=Wan_idxs)
    u_tilde_wan = get_bloch_wfs(orbs, psi_tilde, k_mesh, inverse=True)

    # Minimizing Omega_I via disentanglement
    util_min_Wan = find_optimal_subspace(
        lat_vecs,
        orbs,
        outer_states,
        u_tilde_wan,
        iter_num=iter_num_omega_i,
        verbose=verbose, alpha=alpha, tol=tol
    )
    psi_til_min = get_bloch_wfs(orbs, util_min_Wan, k_mesh)

    # Second projection of trial wfs onto full manifold spanned by psi_tilde
    psi_til_til_min = get_psi_tilde(
        psi_til_min, tf_list, state_idx=list(range(psi_til_min.shape[2]))
    )
    u_til_til_min = get_bloch_wfs(orbs, psi_til_til_min, k_mesh, inverse=True)

    # Optimal gauge selection
    u_max_loc, _ = find_min_unitary(u_til_til_min, lat_vecs, orbs, eps=eps, iter_num=iter_num_omega_til, verbose=verbose, tol=tol)
    psi_max_loc = get_bloch_wfs(orbs, u_max_loc, k_mesh, inverse=False)

    # Fourier transform Bloch-like states
    w0 = DFT(psi_max_loc)

    M = k_overlap_mat(lat_vecs, orbs, u_max_loc)  # [kx, ky, b, m, n]
    spread, expc_r, expc_rsq = spread_recip(lat_vecs, M, decomp=True)

    if report:
        print("Post processing report:")
        print(" --------------- ")
        print(rf"Quadratic spread = {spread[0]}")
        print(rf"Omega_i = {spread[1]}")
        print(rf"Omega_tilde = {spread[2]}")
        print(f"<\\vec{{r}}>_n = {expc_r}")
        print(f"<r^2>_n = {expc_rsq}")

    if save:
        sv_dir = 'data'
        if not os.path.exists(sv_dir):
            os.makedirs(sv_dir)
        sv_prefix = 'W0_max_loc'
        np.save(f"{sv_dir}/{sv_prefix}_{save_name}", w0)
        sv_prefix = 'W0_max_loc_cntrs'
        np.save(f"{sv_dir}/{sv_prefix}_{save_name}", expc_r)
        sv_prefix = 'u_wfs_max_loc'
        np.save(f"{sv_dir}/{sv_prefix}_{save_name}", u_max_loc)

    ret_pckg = [w0]
    if return_uwfs:
        ret_pckg.append(u_max_loc)
    if return_wf_centers:
        ret_pckg.append(expc_r)
    if return_spread:
        ret_pckg.append(spread)
    return ret_pckg<|MERGE_RESOLUTION|>--- conflicted
+++ resolved
@@ -6,7 +6,7 @@
 # from scipy.sparse.linalg import eigsh
 # from scipy.sparse.linalg import eigs
 import os
-cwd = os.getcwd()
+cwd = os.getcwd() 
 
 
 def get_recip_lat_vecs(lat_vecs):
@@ -861,11 +861,6 @@
     outer_states,
     iter_num_omega_i=1000,
     iter_num_omega_til=1000,
-<<<<<<< HEAD
-=======
-    eps=1e-3,
-    tol=1e-10,
->>>>>>> 55f8e5f0
     alpha=1,
     eps=1e-3,
     tol=1e-10,
